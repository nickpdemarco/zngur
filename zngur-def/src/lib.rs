use std::{collections::HashMap, fmt::Display};

use itertools::Itertools;

mod merge;
pub use merge::{Merge, MergeFailure, MergeResult};

#[derive(Debug, Clone, Copy, PartialEq, Eq, Hash)]
pub enum Mutability {
    Mut,
    Not,
}

#[derive(Debug, Clone, Copy, PartialEq, Eq, Hash)]
pub enum ZngurMethodReceiver {
    Static,
    Ref(Mutability),
    Move,
}

#[derive(Debug, Clone, PartialEq, Eq, Hash)]
pub struct ZngurMethod {
    pub name: String,
    pub generics: Vec<RustType>,
    pub receiver: ZngurMethodReceiver,
    pub inputs: Vec<RustType>,
    pub output: RustType,
}

#[derive(Debug, Clone, PartialEq, Eq, Hash)]
pub struct ZngurFn {
    pub path: RustPathAndGenerics,
    pub inputs: Vec<RustType>,
    pub output: RustType,
}

#[derive(Debug, Clone, PartialEq, Eq, Hash)]
pub struct ZngurExternCppFn {
    pub name: String,
    pub inputs: Vec<RustType>,
    pub output: RustType,
}

#[derive(Debug, Clone, PartialEq, Eq, Hash)]
pub struct ZngurExternCppImpl {
    pub tr: Option<RustTrait>,
    pub ty: RustType,
    pub methods: Vec<ZngurMethod>,
}

<<<<<<< HEAD
#[derive(PartialEq, Eq)]
=======
#[derive(Debug)]
>>>>>>> 708a25a3
pub struct ZngurConstructor {
    pub name: Option<String>,
    pub inputs: Vec<(String, RustType)>,
}

#[derive(Debug)]
pub struct ZngurField {
    pub name: String,
    pub ty: RustType,
    pub offset: usize,
}

#[derive(Debug, Clone, Copy, PartialEq, Eq, Hash)]
pub enum ZngurWellknownTrait {
    Debug,
    Drop,
    Unsized,
    Copy,
}

#[derive(Debug, Clone, PartialEq, Eq, Hash)]
pub enum ZngurWellknownTraitData {
    Debug {
        pretty_print: String,
        debug_print: String,
    },
    Drop {
        drop_in_place: String,
    },
    Unsized,
    Copy,
}

#[derive(Debug, Clone, Copy, PartialEq, Eq)]
pub enum LayoutPolicy {
    StackAllocated { size: usize, align: usize },
    HeapAllocated,
    OnlyByRef,
}

<<<<<<< HEAD
#[derive(PartialEq, Eq)]
=======
#[derive(Debug)]
>>>>>>> 708a25a3
pub struct ZngurMethodDetails {
    pub data: ZngurMethod,
    pub use_path: Option<Vec<String>>,
    pub deref: Option<RustType>,
}

#[derive(Debug)]
pub struct ZngurType {
    pub ty: RustType,
    pub layout: LayoutPolicy,
    pub wellknown_traits: Vec<ZngurWellknownTrait>,
    pub methods: Vec<ZngurMethodDetails>,
    pub constructors: Vec<ZngurConstructor>,
    pub fields: Vec<ZngurField>,
    pub cpp_value: Option<(String, String)>,
    pub cpp_ref: Option<String>,
}

#[derive(Debug)]
pub struct ZngurTrait {
    pub tr: RustTrait,
    pub methods: Vec<ZngurMethod>,
}

<<<<<<< HEAD
#[derive(Default)]
pub struct AdditionalIncludes(pub String);

#[derive(Default)]
pub struct ConvertPanicToException(pub bool);

#[derive(Default)]
=======
#[derive(Debug, Default)]
>>>>>>> 708a25a3
pub struct ZngurFile {
    pub types: HashMap<RustType, ZngurType>,
    pub traits: HashMap<RustTrait, ZngurTrait>,
    pub funcs: Vec<ZngurFn>,
    pub extern_cpp_funcs: Vec<ZngurExternCppFn>,
    pub extern_cpp_impls: Vec<ZngurExternCppImpl>,
    pub additional_includes: AdditionalIncludes,
    pub convert_panic_to_exception: ConvertPanicToException,
}

#[derive(Debug, Clone, PartialEq, Eq, Hash)]
pub enum RustTrait {
    Normal(RustPathAndGenerics),
    Fn {
        name: String,
        inputs: Vec<RustType>,
        output: Box<RustType>,
    },
}

impl RustTrait {
    pub fn take_assocs(mut self) -> (Self, Vec<(String, RustType)>) {
        let assocs = match &mut self {
            RustTrait::Normal(p) => std::mem::take(&mut p.named_generics),
            RustTrait::Fn { .. } => vec![],
        };
        (self, assocs)
    }
}

#[derive(Debug, Clone, PartialEq, Eq, Hash)]
pub enum PrimitiveRustType {
    Uint(u32),
    Int(u32),
    Float(u32),
    Usize,
    Bool,
    Str,
    ZngurCppOpaqueOwnedObject,
}

#[derive(Debug, Clone, PartialEq, Eq, Hash)]
pub struct RustPathAndGenerics {
    pub path: Vec<String>,
    pub generics: Vec<RustType>,
    pub named_generics: Vec<(String, RustType)>,
}

#[derive(Debug, Clone, PartialEq, Eq, Hash)]
pub enum RustType {
    Primitive(PrimitiveRustType),
    Ref(Mutability, Box<RustType>),
    Raw(Mutability, Box<RustType>),
    Boxed(Box<RustType>),
    Slice(Box<RustType>),
    Dyn(RustTrait, Vec<String>),
    Tuple(Vec<RustType>),
    Adt(RustPathAndGenerics),
}

impl RustType {
    pub const UNIT: Self = RustType::Tuple(Vec::new());
}

impl Display for RustPathAndGenerics {
    fn fmt(&self, f: &mut std::fmt::Formatter<'_>) -> std::fmt::Result {
        let RustPathAndGenerics {
            path,
            generics,
            named_generics,
        } = self;
        for p in path {
            if p != "crate" {
                write!(f, "::")?;
            }
            write!(f, "{p}")?;
        }
        if !generics.is_empty() || !named_generics.is_empty() {
            write!(
                f,
                "::<{}>",
                generics
                    .iter()
                    .map(|x| format!("{x}"))
                    .chain(named_generics.iter().map(|x| format!("{} = {}", x.0, x.1)))
                    .join(", ")
            )?;
        }
        Ok(())
    }
}

impl Display for RustTrait {
    fn fmt(&self, f: &mut std::fmt::Formatter<'_>) -> std::fmt::Result {
        match self {
            RustTrait::Normal(tr) => write!(f, "{tr}"),
            RustTrait::Fn {
                name,
                inputs,
                output,
            } => {
                write!(f, "{name}({})", inputs.iter().join(", "))?;
                if **output != RustType::UNIT {
                    write!(f, " -> {output}")?;
                }
                Ok(())
            }
        }
    }
}

impl Display for RustType {
    fn fmt(&self, f: &mut std::fmt::Formatter<'_>) -> std::fmt::Result {
        match self {
            RustType::Primitive(s) => match s {
                PrimitiveRustType::Uint(s) => write!(f, "u{s}"),
                PrimitiveRustType::Int(s) => write!(f, "i{s}"),
                PrimitiveRustType::Float(s) => write!(f, "f{s}"),
                PrimitiveRustType::Usize => write!(f, "usize"),
                PrimitiveRustType::Bool => write!(f, "bool"),
                PrimitiveRustType::Str => write!(f, "str"),
                PrimitiveRustType::ZngurCppOpaqueOwnedObject => {
                    write!(f, "ZngurCppOpaqueOwnedObject")
                }
            },
            RustType::Ref(Mutability::Not, ty) => write!(f, "&{ty}"),
            RustType::Ref(Mutability::Mut, ty) => write!(f, "&mut {ty}"),
            RustType::Raw(Mutability::Not, ty) => write!(f, "*const {ty}"),
            RustType::Raw(Mutability::Mut, ty) => write!(f, "*mut {ty}"),
            RustType::Boxed(ty) => write!(f, "Box<{ty}>"),
            RustType::Tuple(v) => write!(f, "({})", v.iter().join(", ")),
            RustType::Adt(pg) => write!(f, "{pg}"),
            RustType::Dyn(tr, marker_bounds) => {
                write!(f, "dyn {tr}")?;
                for mb in marker_bounds {
                    write!(f, "+ {mb}")?;
                }
                Ok(())
            }
            RustType::Slice(s) => write!(f, "[{s}]"),
        }
    }
}<|MERGE_RESOLUTION|>--- conflicted
+++ resolved
@@ -48,11 +48,7 @@
     pub methods: Vec<ZngurMethod>,
 }
 
-<<<<<<< HEAD
-#[derive(PartialEq, Eq)]
-=======
-#[derive(Debug)]
->>>>>>> 708a25a3
+#[derive(Debug, PartialEq, Eq)]
 pub struct ZngurConstructor {
     pub name: Option<String>,
     pub inputs: Vec<(String, RustType)>,
@@ -93,11 +89,7 @@
     OnlyByRef,
 }
 
-<<<<<<< HEAD
-#[derive(PartialEq, Eq)]
-=======
-#[derive(Debug)]
->>>>>>> 708a25a3
+#[derive(Debug, PartialEq, Eq)]
 pub struct ZngurMethodDetails {
     pub data: ZngurMethod,
     pub use_path: Option<Vec<String>>,
@@ -122,17 +114,13 @@
     pub methods: Vec<ZngurMethod>,
 }
 
-<<<<<<< HEAD
-#[derive(Default)]
+#[derive(Debug, Default)]
 pub struct AdditionalIncludes(pub String);
 
-#[derive(Default)]
+#[derive(Debug, Default)]
 pub struct ConvertPanicToException(pub bool);
 
-#[derive(Default)]
-=======
 #[derive(Debug, Default)]
->>>>>>> 708a25a3
 pub struct ZngurFile {
     pub types: HashMap<RustType, ZngurType>,
     pub traits: HashMap<RustTrait, ZngurTrait>,
